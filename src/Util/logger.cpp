--- conflicted
+++ resolved
@@ -15,24 +15,18 @@
 #include "onceToken.h"
 #include "File.h"
 #include "NoticeCenter.h"
-<<<<<<< HEAD
-=======
-
->>>>>>> 626ff005
+
 #if defined(_WIN32)
 #include "strptime_win.h"
 #endif
 #ifdef ANDROID
 #include <android/log.h>
 #endif //ANDROID
-<<<<<<< HEAD
-=======
 
 #if defined(__MACH__) || ((defined(__linux) || defined(__linux__)) && !defined(ANDROID))
 #include <sys/syslog.h>
 #endif
 
->>>>>>> 626ff005
 using namespace std;
 
 namespace toolkit {
