<<<<<<< HEAD
﻿#ifndef UTIL_MINI_H
=======
﻿/*
 * Copyright (c) 2015 r-lyeh (https://github.com/r-lyeh)
 * Copyright (c) 2016-present The ZLToolKit project authors.
 *
 * This software is provided 'as-is', without any express or implied
 * warranty.  In no event will the authors be held liable for any damages
 * arising from the use of this software.
 * 
 * Permission is granted to anyone to use this software for any purpose,
 * including commercial applications, and to alter it and redistribute it
 * freely, subject to the following restrictions:
 * 
 * 1. The origin of this software must not be misrepresented; you must not
 * claim that you wrote the original software. If you use this software
 * in a product, an acknowledgment in the product documentation would be
 * appreciated but is not required.
 * 2. Altered source versions must be plainly marked as such, and must not be
 * misrepresented as being the original software.
 * 3. This notice may not be removed or altered from any source distribution.
 */
#ifndef UTIL_MINI_H
>>>>>>> b8c91595
#define UTIL_MINI_H

#include <cctype>
#include <map>
#include <string>
#include <vector>
#include <fstream>
#include "util.h"

namespace toolkit {

template<typename variant>
class mINI_basic : public std::map<std::string, variant> {
    // Public API : existing map<> interface plus following methods
public:
    void parse(const std::string &text) {
        // reset, split lines and parse
        std::vector<std::string> lines = tokenize(text, "\n");
        std::string tag, comment;
        _sort.clear();
        _sort.reserve(lines.size());
        for (auto &line : lines) {
            // trim blanks
            line = trim(line);
            // split line into tokens and parse tokens
            if (line.empty() || line.front() == ';' || line.front() == '#') {
                comment.append(line + "\r\n");
                continue;
            }
            if (line.size() >= 3 && line.front() == '[' && line.back() == ']') {
                tag = trim(line.substr(1, line.size() - 2));
                // [field] 注释
                _comment.emplace(tag, std::move(comment));
                comment.clear();
            } else {
                const auto at = line.find('=');
                std::string symbol = trim(tag + "." + line.substr(0, at));
                // field.key 注释
                _comment.emplace(symbol, std::move(comment));
                comment.clear();
                _sort.emplace_back(symbol);
                (*this)[symbol] = (at == std::string::npos ? std::string() : trim(line.substr(at + 1)));
            }
        }
    }

    void parseFile(const std::string &fileName = exePath() + ".ini") {
        std::ifstream in(fileName, std::ios::in | std::ios::binary | std::ios::ate);
        if (!in.good()) {
            throw std::invalid_argument("Invalid ini file: " + fileName);
        }
        const auto size = in.tellg();
        in.seekg(0, std::ios::beg);
        std::string buf;
        buf.resize(size);
        in.read(const_cast<char *>(buf.data()), size);
        parse(buf);
    }

    std::string dump(const std::string &header = "",
                     const std::string &footer = "") const {
        std::string output;
        std::vector<std::string> kv;
        auto copy = *this;
        output += dump_l(copy, _sort);

        if (!copy.empty()) {
            std::vector<std::string> sort;
            for (auto &pr : copy) {
                sort.emplace_back(pr.first);
            }
            output += dump_l(copy, sort);
        }

        return header + (header.empty() ? "" : "\r\n") + output + "\r\n" + footer + (footer.empty() ? "" : "\r\n");
    }

    void dumpFile(const std::string &fileName = exePath() + ".ini") const {
        std::ofstream out(fileName, std::ios::out | std::ios::binary | std::ios::trunc);
        const auto dmp = dump();
        out.write(dmp.data(), dmp.size());
    }

    void updateFrom(const mINI_basic &that) {
        _sort = that._sort;
        _comment = that._comment;
    }

    static mINI_basic &Instance();

private:
    static std::vector<std::string> tokenize(const std::string &self, const std::string &chars) {
        std::vector<std::string> tokens(1);
        std::string map(256, '\0');
        for (const char ch : chars) {
            map[static_cast<uint8_t>(ch)] = '\1';
        }
        for (const char ch : self) {
            if (!map.at(static_cast<uint8_t>(ch))) {
                tokens.back().push_back(ch);
            } else if (tokens.back().size()) {
                tokens.push_back(std::string());
            }
        }
        while (tokens.size() && tokens.back().empty()) {
            tokens.pop_back();
        }
        return tokens;
    }

    std::string getComment(const std::string &tag) const {
        const auto it = _comment.find(tag);
        if (it == _comment.end()) {
            return "";
        }
        return it->second;
    }

    std::string dump_l(std::map<std::string, variant> &copy, const std::vector<std::string> &sort) const {
        std::string output, tag;
        std::vector<std::string> kv;
        for (auto &key : sort) {
            auto pos = key.find('.');
            if (pos == std::string::npos) {
                kv = { "", key };
            } else {
                kv = { key.substr(0, pos), key.substr(pos + 1) };
            }
            auto &value = copy[key];
            if (kv[0].empty()) {
                auto comment = getComment("." + kv[1]);
                if (!comment.empty()) {
                    output += comment;
                }
                output += kv[1] + "=" + value + "\r\n";
                copy.erase(key);
                continue;
            }
            if (tag != kv[0]) {
                auto comment = getComment(kv[0]);
                if (!comment.empty()) {
                    output += comment;
                } else {
                    output += "\r\n";
                }
                output += "[" + (tag = kv[0]) + "]\r\n";
            }
            auto comment = getComment(tag + "." + kv[1]);
            if (!comment.empty()) {
                output += comment;
            }
            output += kv[1] + "=" + value + "\r\n";
            copy.erase(key);
        }
        return output;
    }

private:
    std::vector<std::string> _sort;
    std::map<std::string, std::string> _comment;
};

//  handy variant class as key/values
struct variant : public std::string {
    template<typename T>
    variant(const T &t) :
            std::string(std::to_string(t)) {
    }

    template<size_t N>
    variant(const char (&s)[N]) :
            std::string(s, N) {
    }

    variant(const char *cstr) :
            std::string(cstr) {
    }

    variant(const std::string &other = std::string()) :
            std::string(other) {
    }

    template <typename T>
    operator T() const {
        return as<T>();
    }

    template<typename T>
    bool operator==(const T &t) const {
        return 0 == this->compare(variant(t));
    }

    bool operator==(const char *t) const {
        return this->compare(t) == 0;
    }

    template <typename T>
    typename std::enable_if<!std::is_class<T>::value, T>::type as() const {
        return as_default<T>();
    }

    template <typename T>
    typename std::enable_if<std::is_class<T>::value, T>::type as() const {
        return T(static_cast<const std::string &>(*this));
    }

private:
    template <typename T>
    T as_default() const {
        T t;
        std::stringstream ss;
        return ss << *this && ss >> t ? t : T();
    }
};

template <>
bool variant::as<bool>() const;

template <>
uint8_t variant::as<uint8_t>() const;

using mINI = mINI_basic<variant>;

}  // namespace toolkit
#endif //UTIL_MINI_H
<|MERGE_RESOLUTION|>--- conflicted
+++ resolved
@@ -1,28 +1,4 @@
-<<<<<<< HEAD
-﻿#ifndef UTIL_MINI_H
-=======
-﻿/*
- * Copyright (c) 2015 r-lyeh (https://github.com/r-lyeh)
- * Copyright (c) 2016-present The ZLToolKit project authors.
- *
- * This software is provided 'as-is', without any express or implied
- * warranty.  In no event will the authors be held liable for any damages
- * arising from the use of this software.
- * 
- * Permission is granted to anyone to use this software for any purpose,
- * including commercial applications, and to alter it and redistribute it
- * freely, subject to the following restrictions:
- * 
- * 1. The origin of this software must not be misrepresented; you must not
- * claim that you wrote the original software. If you use this software
- * in a product, an acknowledgment in the product documentation would be
- * appreciated but is not required.
- * 2. Altered source versions must be plainly marked as such, and must not be
- * misrepresented as being the original software.
- * 3. This notice may not be removed or altered from any source distribution.
- */
 #ifndef UTIL_MINI_H
->>>>>>> b8c91595
 #define UTIL_MINI_H
 
 #include <cctype>
@@ -54,13 +30,13 @@
             }
             if (line.size() >= 3 && line.front() == '[' && line.back() == ']') {
                 tag = trim(line.substr(1, line.size() - 2));
-                // [field] 注释
+                // [field] Comment
                 _comment.emplace(tag, std::move(comment));
                 comment.clear();
             } else {
                 const auto at = line.find('=');
                 std::string symbol = trim(tag + "." + line.substr(0, at));
-                // field.key 注释
+                // field.key Comment
                 _comment.emplace(symbol, std::move(comment));
                 comment.clear();
                 _sort.emplace_back(symbol);
