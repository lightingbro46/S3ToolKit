﻿#ifndef SPEED_STATISTIC_H_
#define SPEED_STATISTIC_H_

#include "TimeTicker.h"

namespace toolkit {

class BytesSpeed {
public:
    BytesSpeed() = default;
    ~BytesSpeed() = default;

    /**
     * Add statistical bytes
     */
    BytesSpeed &operator+=(size_t bytes) {
        _bytes += bytes;
        if (_bytes > 1024 * 1024) {
<<<<<<< HEAD
            //Data greater than 1MB is calculated once for network speed
=======
            // 数据大于1MB就计算一次网速  [AUTO-TRANSLATED:897af4d6]
            // Data greater than 1MB is calculated once for network speed
>>>>>>> b8c91595
            computeSpeed();
        }
        _total_bytes +=  bytes;
        return *this;
    }

    /**
     * Get speed, unit bytes/s
     */
    size_t getSpeed() {
        if (_ticker.elapsedTime() < 1000) {
<<<<<<< HEAD
            //Get frequency less than 1 second, return the last calculation result
=======
            // 获取频率小于1秒，那么返回上次计算结果  [AUTO-TRANSLATED:b687b762]
            // Get frequency less than 1 second, return the last calculation result
>>>>>>> b8c91595
            return _speed;
        }
        return computeSpeed();
    }

    size_t getTotalBytes() const {
        return _total_bytes;
    }

private:
    size_t computeSpeed() {
        auto elapsed = _ticker.elapsedTime();
        if (!elapsed) {
            return _speed;
        }
        _speed = (size_t)(_bytes * 1000 / elapsed);
        _ticker.resetTime();
        _bytes = 0;
        return _speed;
    }

private:
    size_t _speed = 0;
    size_t _bytes = 0;
    size_t _total_bytes = 0;
    Ticker _ticker;
};

} /* namespace toolkit */
#endif /* SPEED_STATISTIC_H_ */<|MERGE_RESOLUTION|>--- conflicted
+++ resolved
@@ -16,12 +16,7 @@
     BytesSpeed &operator+=(size_t bytes) {
         _bytes += bytes;
         if (_bytes > 1024 * 1024) {
-<<<<<<< HEAD
-            //Data greater than 1MB is calculated once for network speed
-=======
-            // 数据大于1MB就计算一次网速  [AUTO-TRANSLATED:897af4d6]
             // Data greater than 1MB is calculated once for network speed
->>>>>>> b8c91595
             computeSpeed();
         }
         _total_bytes +=  bytes;
@@ -33,12 +28,7 @@
      */
     size_t getSpeed() {
         if (_ticker.elapsedTime() < 1000) {
-<<<<<<< HEAD
-            //Get frequency less than 1 second, return the last calculation result
-=======
-            // 获取频率小于1秒，那么返回上次计算结果  [AUTO-TRANSLATED:b687b762]
             // Get frequency less than 1 second, return the last calculation result
->>>>>>> b8c91595
             return _speed;
         }
         return computeSpeed();
