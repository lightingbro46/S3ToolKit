﻿/*
 * Copyright (c) 2016 The ZLToolKit project authors. All Rights Reserved.
 *
 * This file is part of ZLToolKit(https://github.com/xiongziliang/ZLToolKit).
 *
 * Use of this source code is governed by MIT license that can be found in the
 * LICENSE file in the root of the source tree. All contributing project authors
 * may be found in the AUTHORS file in the root of the source tree.
 */

#include <type_traits>
#include "sockutil.h"
#include "Socket.h"
#include "Util/util.h"
#include "Util/logger.h"
#include "Util/uv_errno.h"
#include "Thread/semaphore.h"
#include "Poller/EventPoller.h"
#include "Thread/WorkThreadPool.h"
using namespace std;

#define LOCK_GUARD(mtx) lock_guard<decltype(mtx)> lck(mtx)

namespace toolkit {

<<<<<<< HEAD
Socket::Socket(const EventPoller::Ptr &poller,bool enableMutex) :
        _enableMutex(enableMutex),
        _mtx_sockFd(enableMutex),
        _mtx_bufferWaiting(enableMutex),
        _mtx_bufferSending(enableMutex),
        _mtx_event(enableMutex){
=======
Socket::Socket(const EventPoller::Ptr &poller, bool enable_mutex) :
        _mtx_sock_fd(enable_mutex), _mtx_send_buf_waiting(enable_mutex),
        _mtx_send_buf_sending(enable_mutex), _mtx_event(enable_mutex) {

>>>>>>> dfb20fe4
    _poller = poller;
    if (!_poller) {
        _poller = EventPollerPool::Instance().getPoller();
    }
    setOnRead(nullptr);
    setOnErr(nullptr);
    setOnAccept(nullptr);
    setOnFlush(nullptr);
    setOnBeforeAccept(nullptr);
}

Socket::~Socket() {
    closeSock();
}

<<<<<<< HEAD

Socket* Socket::clone() {
    return new Socket(getPoller(), _enableMutex);
}

Socket* Socket::clone(const EventPoller::Ptr &poller) {
    return new Socket(poller, _enableMutex);
}


void Socket::setOnRead(const onReadCB &cb) {
=======
void Socket::setOnRead(onReadCB cb) {
>>>>>>> dfb20fe4
    LOCK_GUARD(_mtx_event);
    if (cb) {
        _on_read = std::move(cb);
    } else {
        _on_read = [](const Buffer::Ptr &buf, struct sockaddr *, int) {
            WarnL << "Socket not set readCB";
        };
    }
}

void Socket::setOnErr(onErrCB cb) {
    LOCK_GUARD(_mtx_event);
    if (cb) {
        _on_err = std::move(cb);
    } else {
        _on_err = [](const SockException &err) {
            WarnL << "Socket not set errCB";
        };
    }
}

void Socket::setOnAccept(onAcceptCB cb) {
    LOCK_GUARD(_mtx_event);
    if (cb) {
        _on_accept = std::move(cb);
    } else {
        _on_accept = [](Socket::Ptr &sock) {
            WarnL << "Socket not set acceptCB";
        };
    }
}

void Socket::setOnFlush(onFlush cb) {
    LOCK_GUARD(_mtx_event);
    if (cb) {
        _on_flush = std::move(cb);
    } else {
        _on_flush = []() {return true;};
    }
}

void Socket::setOnBeforeAccept(onBeforeAcceptCB cb){
    LOCK_GUARD(_mtx_event);
    if (cb) {
        _on_before_accept = std::move(cb);
    } else {
        _on_before_accept = [](const EventPoller::Ptr &poller) {
            return nullptr;
        };
    }
}

#define CLOSE_SOCK(fd) if(fd != -1) {close(fd);}

void Socket::connect(const string &url, uint16_t port, onErrCB con_cb_in, float timeout_sec, const string &local_ip, uint16_t local_port) {
    //重置当前socket
    closeSock();

    weak_ptr<Socket> weak_self = shared_from_this();
    auto con_cb = [con_cb_in, weak_self](const SockException &err) {
        auto strong_self = weak_self.lock();
        if (!strong_self) {
            return;
        }
        strong_self->_async_con_cb = nullptr;
        strong_self->_con_timer = nullptr;
        if (err) {
            LOCK_GUARD(strong_self->_mtx_sock_fd);
            strong_self->_sock_fd = nullptr;
        }
        con_cb_in(err);
    };

    auto async_con_cb = std::make_shared<function<void(int)> >([weak_self, con_cb](int sock) {
        auto strong_self = weak_self.lock();
        if (sock == -1 || !strong_self) {
            if (!strong_self) {
                CLOSE_SOCK(sock);
            } else {
                con_cb(SockException(Err_dns, get_uv_errmsg(true)));
            }
            return;
        }

        auto sock_fd = strong_self->makeSock(sock, SockNum::Sock_TCP);
        weak_ptr<SockFD> weak_sock_fd = sock_fd;

        //监听该socket是否可写，可写表明已经连接服务器成功
        int result = strong_self->_poller->addEvent(sock, Event_Write, [weak_self, weak_sock_fd, con_cb](int event) {
            auto strong_sock_fd = weak_sock_fd.lock();
            auto strong_self = weak_self.lock();
            if (strong_sock_fd && strong_self) {
                //socket可写事件，说明已经连接服务器成功
                strong_self->onConnected(strong_sock_fd, con_cb);
            }
        });

        if (result == -1) {
            con_cb(SockException(Err_other, "add event to poller failed when start connect"));
            return;
        }

        //保存fd
        LOCK_GUARD(strong_self->_mtx_sock_fd);
        strong_self->_sock_fd = sock_fd;
    });

    auto poller = _poller;
    weak_ptr<function<void(int)> > weak_task = async_con_cb;

    WorkThreadPool::Instance().getExecutor()->async([url, port, local_ip, local_port, weak_task, poller]() {
        //阻塞式dns解析放在后台线程执行
        int sock = SockUtil::connect(url.data(), port, true, local_ip.data(), local_port);
        poller->async([sock, weak_task]() {
            auto strong_task = weak_task.lock();
            if (strong_task) {
                (*strong_task)(sock);
            } else {
                CLOSE_SOCK(sock);
            }
        });
    });

    //连接超时定时器
    _con_timer = std::make_shared<Timer>(timeout_sec, [weak_self, con_cb]() {
        con_cb(SockException(Err_timeout, uv_strerror(UV_ETIMEDOUT)));
        return false;
    }, _poller);

    _async_con_cb = async_con_cb;
}

static SockException getSockErr(const SockFD::Ptr &sock, bool try_errno = true) {
    int error = 0, len = sizeof(int);
    getsockopt(sock->rawFd(), SOL_SOCKET, SO_ERROR, (char *) &error, (socklen_t *) &len);
    if (error == 0) {
        if (try_errno) {
            error = get_uv_error(true);
        }
    } else {
        error = uv_translate_posix_error(error);
    }

    switch (error) {
        case 0:
        case UV_EAGAIN: return SockException(Err_success, "success");
        case UV_ECONNREFUSED: return SockException(Err_refused, uv_strerror(error), error);
        case UV_ETIMEDOUT: return SockException(Err_timeout, uv_strerror(error), error);
        default: return SockException(Err_other, uv_strerror(error), error);
    }
}

void Socket::onConnected(const SockFD::Ptr &sock, const onErrCB &cb) {
    auto err = getSockErr(sock, false);
    if (err) {
        //连接失败
        cb(err);
        return;
    }

    //先删除之前的可写事件监听
    _poller->delEvent(sock->rawFd());
    if (!attachEvent(sock, false)) {
        //连接失败
        cb(SockException(Err_other, "add event to poller failed when connected"));
        return;
    }

    sock->setConnected();
    //连接成功
    cb(err);
}

bool Socket::attachEvent(const SockFD::Ptr &sock, bool is_udp) {
    weak_ptr<Socket> weak_self = shared_from_this();
    weak_ptr<SockFD> weak_sock = sock;
    _enable_recv = true;
    if(!_read_buffer){
        //udp包最大能达到64KB
        _read_buffer = std::make_shared<BufferRaw>(is_udp ? 0xFFFF : 128 * 1024);
    }
    int result = _poller->addEvent(sock->rawFd(), Event_Read | Event_Error | Event_Write, [weak_self,weak_sock,is_udp](int event) {
        auto strong_self = weak_self.lock();
        auto strong_sock = weak_sock.lock();
        if (!strong_self || !strong_sock) {
            return;
        }

        if (event & Event_Read) {
            strong_self->onRead(strong_sock, is_udp);
        }
        if (event & Event_Write) {
            strong_self->onWriteAble(strong_sock);
        }
        if (event & Event_Error) {
            strong_self->onError(strong_sock);
        }
    });

    return -1 != result;
}

void Socket::setReadBuffer(const BufferRaw::Ptr &buffer){
    if (!buffer || buffer->getCapacity() < 2) {
        return;
    }
    weak_ptr<Socket> weak_self = shared_from_this();
    _poller->async([buffer, weak_self]() {
        auto strong_self = weak_self.lock();
        if (strong_self) {
            strong_self->_read_buffer = std::move(buffer);
        }
    });
}

int Socket::onRead(const SockFD::Ptr &sock, bool is_udp) {
    int ret = 0, nread = 0, sock_fd = sock->rawFd();

    //保存_read_buffer的临时变量，防止onRead事件中修改
    auto buffer = _read_buffer;
    auto data = buffer->data();
    //最后一个字节设置为'\0'
    auto capacity = buffer->getCapacity() - 1;

    struct sockaddr addr;
    socklen_t len = sizeof(struct sockaddr);

    while (_enable_recv) {
        do {
            nread = recvfrom(sock_fd, data, capacity, 0, &addr, &len);
        } while (-1 == nread && UV_EINTR == get_uv_error(true));

        if (nread == 0) {
            if (!is_udp) {
                emitErr(SockException(Err_eof, "end of file"));
            }
            return ret;
        }

        if (nread == -1) {
            if (get_uv_error(true) != UV_EAGAIN) {
                onError(sock);
            }
            return ret;
        }

        ret += nread;
        data[nread] = '\0';
        //设置buffer有效数据大小
        buffer->setSize(nread);

        //触发回调
        LOCK_GUARD(_mtx_event);
        _on_read(buffer, &addr, len);
    }
    return 0;
}

void Socket::onError(const SockFD::Ptr &sock) {
    emitErr(getSockErr(sock));
}

bool Socket::emitErr(const SockException& err) {
    {
        LOCK_GUARD(_mtx_sock_fd);
        if (!_sock_fd) {
            //防止多次触发onErr事件
            return false;
        }
    }

    closeSock();

    weak_ptr<Socket> weak_self = shared_from_this();
    _poller->async([weak_self, err]() {
        auto strong_self = weak_self.lock();
        if (!strong_self) {
            return;
        }
        LOCK_GUARD(strong_self->_mtx_event);
        strong_self->_on_err(err);
    });

    return true;
}

int Socket::send(const char *buf, int size, struct sockaddr *addr, socklen_t addr_len, bool try_flush) {
    if (size <= 0) {
        size = strlen(buf);
        if (!size) {
            return 0;
        }
    }
    BufferRaw::Ptr ptr = obtainBuffer();
    ptr->assign(buf, size);
    return send(ptr, addr, addr_len, try_flush);
}

int Socket::send(const string &buf, struct sockaddr *addr, socklen_t addr_len, bool try_flush) {
    return send(std::make_shared<BufferString>(buf), addr, addr_len, try_flush);
}

int Socket::send(string &&buf, struct sockaddr *addr, socklen_t addr_len, bool try_flush) {
    return send(std::make_shared<BufferString>(std::move(buf)), addr, addr_len, try_flush);
}

int Socket::send(const Buffer::Ptr &buf , struct sockaddr *addr, socklen_t addr_len, bool try_flush){
    auto size = buf ? buf->size() : 0;
    if (!size) {
        return 0;
    }

    SockFD::Ptr sock;
    {
        LOCK_GUARD(_mtx_sock_fd);
        sock = _sock_fd;
    }

    if (!sock) {
        //如果已断开连接或者发送超时
        return -1;
    }

    {
        LOCK_GUARD(_mtx_send_buf_waiting);
        _send_buf_waiting.emplace_back(sock->type() == SockNum::Sock_UDP ? std::make_shared<BufferSock>(buf, addr, addr_len) : buf);
    }

    if(try_flush){
        if (_sendable) {
            //该socket可写
            return flushData(sock, false) ? size : -1;
        }

        //该socket不可写,判断发送超时
        if (_send_flush_ticker.elapsedTime() > _max_send_buffer_ms) {
            //如果发送列队中最老的数据距今超过超时时间限制，那么就断开socket连接
            emitErr(SockException(Err_other, "Socket send timeout"));
            return -1;
        }
    }

    return size;
}

void Socket::onFlushed(const SockFD::Ptr &pSock) {
    bool flag;
    {
        LOCK_GUARD(_mtx_event);
        flag = _on_flush();
    }
    if (!flag) {
        setOnFlush(nullptr);
    }
}

void Socket::closeSock() {
    _con_timer = nullptr;
    _async_con_cb = nullptr;
    
    LOCK_GUARD(_mtx_sock_fd);
    _sock_fd  = nullptr;
}

int Socket::getSendBufferCount(){
    int ret = 0;
    {
        LOCK_GUARD(_mtx_send_buf_waiting);
        ret += _send_buf_waiting.size();
    }

    {
        LOCK_GUARD(_mtx_send_buf_sending);
        _send_buf_sending.for_each([&](BufferList::Ptr &buf) {
            ret += buf->count();
        });
    }
    return ret;
}

uint64_t Socket::elapsedTimeAfterFlushed(){
    return _send_flush_ticker.elapsedTime();
}

bool Socket::listen(const SockFD::Ptr &sock){
    closeSock();
    weak_ptr<SockFD> weak_sock = sock;
    weak_ptr<Socket> weak_self = shared_from_this();
    _enable_recv = true;
    int result = _poller->addEvent(sock->rawFd(), Event_Read | Event_Error, [weak_self, weak_sock](int event) {
        auto strong_self = weak_self.lock();
        auto strong_sock = weak_sock.lock();
        if (!strong_self || !strong_sock) {
            return;
        }
        strong_self->onAccept(strong_sock, event);
    });

    if (result == -1) {
        return false;
    }

    LOCK_GUARD(_mtx_sock_fd);
    _sock_fd = sock;
    return true;
}

bool Socket::listen(uint16_t port, const string &local_ip, int backlog) {
    int sock = SockUtil::listen(port, local_ip.data(), backlog);
    if (sock == -1) {
        return false;
    }
    return listen(makeSock(sock, SockNum::Sock_TCP));
}

bool Socket::bindUdpSock(uint16_t port, const string &local_ip) {
    closeSock();
    int fd = SockUtil::bindUdpSock(port, local_ip.data());
    if (fd == -1) {
        return false;
    }
    auto sock = makeSock(fd, SockNum::Sock_UDP);
    if (!attachEvent(sock, true)) {
        return false;
    }
    LOCK_GUARD(_mtx_sock_fd);
    _sock_fd = sock;
    return true;
}

int Socket::onAccept(const SockFD::Ptr &sock, int event) {
    int fd;
    while (true) {
        if (event & Event_Read) {
            do {
                fd = accept(sock->rawFd(), NULL, NULL);
            } while (-1 == fd && UV_EINTR == get_uv_error(true));

            if (fd == -1) {
                int err = get_uv_error(true);
                if (err == UV_EAGAIN) {
                    //没有新连接
                    return 0;
                }
                ErrorL << "tcp服务器监听异常:" << uv_strerror(err);
                onError(sock);
                return -1;
            }

            SockUtil::setNoSigpipe(fd);
            SockUtil::setNoBlocked(fd);
            SockUtil::setNoDelay(fd);
            SockUtil::setSendBuf(fd);
            SockUtil::setRecvBuf(fd);
            SockUtil::setCloseWait(fd);
            SockUtil::setCloExec(fd);

            Socket::Ptr peer_sock;
            {
                //拦截Socket对象的构造
                LOCK_GUARD(_mtx_event);
                peer_sock = _on_before_accept(_poller);
            }

            if (!peer_sock) {
                //此处是默认构造行为，也就是子Socket共用父Socket的poll线程并且关闭互斥锁
                peer_sock = std::make_shared<Socket>(_poller, false);
            }

            //设置好fd,以备在onAccept事件中可以正常访问该fd
            auto peer_sock_fd = peer_sock->setPeerSock(fd);

            {
                //先触发onAccept事件，此时应该监听该Socket的onRead等事件
                LOCK_GUARD(_mtx_event);
                _on_accept(peer_sock);
            }

            //然后把该fd加入poll监听(确保先触发onAccept事件然后再触发onRead等事件)
            if (!peer_sock->attachEvent(peer_sock_fd, false)) {
                //加入poll监听失败，触发onErr事件，通知该Socket无效
                peer_sock->emitErr(SockException(Err_eof, "add event to poller failed when accept a socket"));
            }
        }

        if (event & Event_Error) {
            ErrorL << "tcp服务器监听异常:" << get_uv_errmsg();
            onError(sock);
            return -1;
        }
    }
}

SockFD::Ptr Socket::setPeerSock(int fd) {
    closeSock();
    auto sock = makeSock(fd, SockNum::Sock_TCP);
    LOCK_GUARD(_mtx_sock_fd);
    _sock_fd = sock;
    return sock;
}

string Socket::get_local_ip() {
    LOCK_GUARD(_mtx_sock_fd);
    if (!_sock_fd) {
        return "";
    }
    return SockUtil::get_local_ip(_sock_fd->rawFd());
}

uint16_t Socket::get_local_port() {
    LOCK_GUARD(_mtx_sock_fd);
    if (!_sock_fd) {
        return 0;
    }
    return SockUtil::get_local_port(_sock_fd->rawFd());
}

string Socket::get_peer_ip() {
    LOCK_GUARD(_mtx_sock_fd);
    if (!_sock_fd) {
        return "";
    }
    return SockUtil::get_peer_ip(_sock_fd->rawFd());
}

uint16_t Socket::get_peer_port() {
    LOCK_GUARD(_mtx_sock_fd);
    if (!_sock_fd) {
        return 0;
    }
    return SockUtil::get_peer_port(_sock_fd->rawFd());
}

string Socket::getIdentifier() const{
    static string class_name = "Socket:";
    return class_name + to_string(reinterpret_cast<uint64_t>(this));
}

bool Socket::flushData(const SockFD::Ptr &sock, bool poller_thread) {
    decltype(_send_buf_sending) send_buf_sending_tmp;
    {
        //转移出二级缓存
        LOCK_GUARD(_mtx_send_buf_sending);
        if(!_send_buf_sending.empty()){
            send_buf_sending_tmp.swap(_send_buf_sending);
        }
    }

    if (send_buf_sending_tmp.empty()) {
        _send_flush_ticker.resetTime();
        do {
            {
                //二级发送缓存为空，那么我们接着消费一级缓存中的数据
                LOCK_GUARD(_mtx_send_buf_waiting);
                if (!_send_buf_waiting.empty()) {
                    //把一级缓中数数据放置到二级缓存中并清空
                    send_buf_sending_tmp.emplace_back(std::make_shared<BufferList>(_send_buf_waiting));
                    break;
                }
            }
            //如果一级缓存也为空,那么说明所有数据均写入socket了
            if (poller_thread) {
                //poller线程触发该函数，那么该socket应该已经加入了可写事件的监听；
                //那么在数据列队清空的情况下，我们需要关闭监听以免触发无意义的事件回调
                stopWriteAbleEvent(sock);
                onFlushed(sock);
            }
            return true;
        } while (0);
    }

    int fd = sock->rawFd();
    bool is_udp = sock->type() == SockNum::Sock_UDP;
    while (!send_buf_sending_tmp.empty()) {
        auto &packet = send_buf_sending_tmp.front();
        int n = packet->send(fd, _sock_flags, is_udp);
        if (n > 0) {
            //全部或部分发送成功
            if (packet->empty()) {
                //全部发送成功
                send_buf_sending_tmp.pop_front();
                continue;
            }
            //部分发送成功
            if (!poller_thread) {
                //如果该函数是poller线程触发的，那么该socket应该已经加入了可写事件的监听，所以我们不需要再次加入监听
                startWriteAbleEvent(sock);
            }
            break;
        }

        //一个都没发送成功
        int err = get_uv_error(true);
        if (err == UV_EAGAIN) {
            //等待下一次发送
            if (!poller_thread) {
                //如果该函数是poller线程触发的，那么该socket应该已经加入了可写事件的监听，所以我们不需要再次加入监听
                startWriteAbleEvent(sock);
            }
            break;
        }
        //其他错误代码，发生异常
        onError(sock);
        return false;
    }

    //回滚未发送完毕的数据
    if (!send_buf_sending_tmp.empty()) {
        //有剩余数据
        LOCK_GUARD(_mtx_send_buf_sending);
        send_buf_sending_tmp.swap(_send_buf_sending);
        _send_buf_sending.append(send_buf_sending_tmp);
        //二级缓存未全部发送完毕，说明该socket不可写，直接返回
        return true;
    }

    //二级缓存已经全部发送完毕，说明该socket还可写，我们尝试继续写
    //如果是poller线程，我们尝试再次写一次(因为可能其他线程调用了send函数又有新数据了)
    return poller_thread ? flushData(sock, poller_thread) : true;
}

void Socket::onWriteAble(const SockFD::Ptr &sock) {
    bool empty_waiting;
    bool empty_sending;
    {
        LOCK_GUARD(_mtx_send_buf_waiting);
        empty_waiting = _send_buf_waiting.empty();
    }

    {
        LOCK_GUARD(_mtx_send_buf_sending);
        empty_sending = _send_buf_sending.empty();
    }

    if (empty_waiting && empty_sending) {
        //数据已经清空了，我们停止监听可写事件
        stopWriteAbleEvent(sock);
    } else {
        //socket可写，我们尝试发送剩余的数据
        flushData(sock, true);
    }
}

void Socket::startWriteAbleEvent(const SockFD::Ptr &sock) {
    //开始监听socket可写事件
    _sendable = false;
    int flag = _enable_recv ? Event_Read : 0;
    _poller->modifyEvent(sock->rawFd(), flag | Event_Error | Event_Write);
}

void Socket::stopWriteAbleEvent(const SockFD::Ptr &sock) {
    //停止监听socket可写事件
    _sendable = true;
    int flag = _enable_recv ? Event_Read : 0;
    _poller->modifyEvent(sock->rawFd(), flag | Event_Error);
}

void Socket::enableRecv(bool enabled) {
    if (_enable_recv == enabled) {
        return;
    }
    _enable_recv = enabled;
    int read_flag = _enable_recv ? Event_Read : 0;
    //可写时，不监听可写事件
    int send_flag = _sendable ? 0 : Event_Write;
    _poller->modifyEvent(rawFD(), read_flag | send_flag | Event_Error);
}

SockFD::Ptr Socket::makeSock(int sock,SockNum::SockType type){
    return std::make_shared<SockFD>(sock, type, _poller);
}

int Socket::rawFD() const{
    LOCK_GUARD(_mtx_sock_fd);
    if (!_sock_fd) {
        return -1;
    }
    return _sock_fd->rawFd();
}

void Socket::setSendTimeOutSecond(uint32_t second){
    _max_send_buffer_ms = second * 1000;
}

BufferRaw::Ptr Socket::obtainBuffer() {
    return std::make_shared<BufferRaw>();//_bufferPool.obtain();
}

bool Socket::isSocketBusy() const{
    return !_sendable.load();
}

const EventPoller::Ptr &Socket::getPoller() const{
    return _poller;
}

bool Socket::cloneFromListenSocket(const Socket &other){
    SockFD::Ptr sock;
    {
        LOCK_GUARD(other._mtx_sock_fd);
        if (!other._sock_fd) {
            WarnL << "sockfd of src socket is null!";
            return false;
        }
        sock = std::make_shared<SockFD>(*(other._sock_fd), _poller);
    }
    return listen(sock);
}

bool Socket::setSendPeerAddr(const struct sockaddr *dst_addr, socklen_t addr_len) {
    LOCK_GUARD(_mtx_sock_fd);
    if (!_sock_fd) {
        return false;
    }
    if (_sock_fd->type() != SockNum::Sock_UDP) {
        return false;
    }
    if (!addr_len) {
        addr_len = sizeof(struct sockaddr);
    }
    return 0 == ::connect(_sock_fd->rawFd(), dst_addr, addr_len);
}

void Socket::setSendFlags(int flags) {
    _sock_flags = flags;
}

///////////////SockSender///////////////////

SockSender &SockSender::operator<<(const char *buf) {
    send(buf);
    return *this;
}

SockSender &SockSender::operator<<(const string &buf) {
    send(buf);
    return *this;
}

SockSender &SockSender::operator<<(string &&buf) {
    send(std::move(buf));
    return *this;
}

SockSender &SockSender::operator<<(const Buffer::Ptr &buf) {
    send(buf);
    return *this;
}

int SockSender::send(const string &buf) {
    auto buffer = std::make_shared<BufferString>(buf);
    return send(buffer);
}

int SockSender::send(string &&buf) {
    auto buffer = std::make_shared<BufferString>(std::move(buf));
    return send(buffer);
}

int SockSender::send(const char *buf, int size) {
    auto buffer = std::make_shared<BufferRaw>();
    buffer->assign(buf, size);
    return send(buffer);
}

///////////////SocketHelper///////////////////

SocketHelper::SocketHelper(const Socket::Ptr &sock) {
    setSock(sock);
}

SocketHelper::~SocketHelper() {}

void SocketHelper::setSock(const Socket::Ptr &sock) {
    _sock = sock;
    if (_sock) {
        _poller = _sock->getPoller();
    }
}

EventPoller::Ptr SocketHelper::getPoller() {
    return _poller;
}

int SocketHelper::send(const Buffer::Ptr &buf) {
    if (!_sock) {
        return -1;
    }
    return _sock->send(buf, nullptr, 0, _try_flush);
}

BufferRaw::Ptr SocketHelper::obtainBuffer(const void *data, int len) {
    BufferRaw::Ptr buffer;
    if (!_sock) {
        buffer = std::make_shared<BufferRaw>();
    } else {
        buffer = _sock->obtainBuffer();
    }
    if (data && len) {
        buffer->assign((const char *) data, len);
    }
    return buffer;
};

void SocketHelper::shutdown(const SockException &ex) {
    if (_sock) {
        _sock->emitErr(ex);
    }
}

string SocketHelper::get_local_ip() {
    if (_sock && _local_ip.empty()) {
        _local_ip = _sock->get_local_ip();
    }
    return _local_ip;
}

uint16_t SocketHelper::get_local_port() {
    if (_sock && _local_port == 0) {
        _local_port = _sock->get_local_port();
    }
    return _local_port;
}

string SocketHelper::get_peer_ip() {
    if (_sock && _peer_ip.empty()) {
        _peer_ip = _sock->get_peer_ip();
    }
    return _peer_ip;
}

uint16_t SocketHelper::get_peer_port() {
    if (_sock && _peer_port == 0) {
        _peer_port = _sock->get_peer_port();
    }
    return _peer_port;
}

bool SocketHelper::isSocketBusy() const {
    if (!_sock) {
        return true;
    }
    return _sock->isSocketBusy();
}

Task::Ptr SocketHelper::async(TaskIn task, bool may_sync) {
    return _poller->async(std::move(task), may_sync);
}

Task::Ptr SocketHelper::async_first(TaskIn task, bool may_sync) {
    return _poller->async_first(std::move(task), may_sync);
}

void SocketHelper::setSendFlushFlag(bool try_flush) {
    _try_flush = try_flush;
}

void SocketHelper::setSendFlags(int flags) {
    if (!_sock) {
        return;
    }
    _sock->setSendFlags(flags);
}

}  // namespace toolkit


<|MERGE_RESOLUTION|>--- conflicted
+++ resolved
@@ -23,19 +23,11 @@
 
 namespace toolkit {
 
-<<<<<<< HEAD
-Socket::Socket(const EventPoller::Ptr &poller,bool enableMutex) :
-        _enableMutex(enableMutex),
-        _mtx_sockFd(enableMutex),
-        _mtx_bufferWaiting(enableMutex),
-        _mtx_bufferSending(enableMutex),
-        _mtx_event(enableMutex){
-=======
 Socket::Socket(const EventPoller::Ptr &poller, bool enable_mutex) :
         _mtx_sock_fd(enable_mutex), _mtx_send_buf_waiting(enable_mutex),
-        _mtx_send_buf_sending(enable_mutex), _mtx_event(enable_mutex) {
-
->>>>>>> dfb20fe4
+        _mtx_send_buf_sending(enable_mutex), _mtx_event(enable_mutex),
+        _enable_mutex(enable_mutex){
+
     _poller = poller;
     if (!_poller) {
         _poller = EventPollerPool::Instance().getPoller();
@@ -51,21 +43,15 @@
     closeSock();
 }
 
-<<<<<<< HEAD
-
-Socket* Socket::clone() {
-    return new Socket(getPoller(), _enableMutex);
-}
-
-Socket* Socket::clone(const EventPoller::Ptr &poller) {
-    return new Socket(poller, _enableMutex);
-}
-
-
-void Socket::setOnRead(const onReadCB &cb) {
-=======
+Socket *Socket::clone() {
+    return new Socket(getPoller(), _enable_mutex);
+}
+
+Socket *Socket::clone(const EventPoller::Ptr &poller) {
+    return new Socket(poller, _enable_mutex);
+}
+
 void Socket::setOnRead(onReadCB cb) {
->>>>>>> dfb20fe4
     LOCK_GUARD(_mtx_event);
     if (cb) {
         _on_read = std::move(cb);
@@ -425,7 +411,7 @@
 void Socket::closeSock() {
     _con_timer = nullptr;
     _async_con_cb = nullptr;
-    
+
     LOCK_GUARD(_mtx_sock_fd);
     _sock_fd  = nullptr;
 }
